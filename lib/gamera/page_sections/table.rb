--- conflicted
+++ resolved
@@ -202,15 +202,6 @@
         edit_row_name = "edit_#{row_name}".to_sym
 
         self.class.instance_eval do
-<<<<<<< HEAD
-          alias rows_name rows
-          alias has_row_name has_row?
-          alias has_rows_name has_rows?
-          alias delete_all_rows_name delete_all_rows
-          alias delete_row_name delete_row
-          alias edit_row_name edit_row
-          alias row_name row_named
-=======
           alias_method rows_name, :rows
           alias_method has_row_name, :has_row?
           alias_method has_no_row_name, :has_no_row?
@@ -220,7 +211,6 @@
           alias_method delete_row_name, :delete_row
           alias_method edit_row_name, :edit_row
           alias_method row_name, :row_named
->>>>>>> 35923fb0
         end
       end
     end
