# encoding:utf-8
#--
# The MIT License (MIT)
#
# Copyright (c) 2015, The Gamera Development Team. See the COPYRIGHT file at
# the top-level directory of this distribution and at
# http://github.com/gamera-team/gamera/COPYRIGHT.
#
# Permission is hereby granted, free of charge, to any person obtaining a copy
# of this software and associated documentation files (the "Software"), to deal
# in the Software without restriction, including without limitation the rights
# to use, copy, modify, merge, publish, distribute, sublicense, and/or sell
# copies of the Software, and to permit persons to whom the Software is
# furnished to do so, subject to the following conditions:
#
# The above copyright notice and this permission notice shall be included in
# all copies or substantial portions of the Software.
#
# THE SOFTWARE IS PROVIDED "AS IS", WITHOUT WARRANTY OF ANY KIND, EXPRESS OR
# IMPLIED, INCLUDING BUT NOT LIMITED TO THE WARRANTIES OF MERCHANTABILITY,
# FITNESS FOR A PARTICULAR PURPOSE AND NONINFRINGEMENT. IN NO EVENT SHALL THE
# AUTHORS OR COPYRIGHT HOLDERS BE LIABLE FOR ANY CLAIM, DAMAGES OR OTHER
# LIABILITY, WHETHER IN AN ACTION OF CONTRACT, TORT OR OTHERWISE, ARISING FROM,
# OUT OF OR IN CONNECTION WITH THE SOFTWARE OR THE USE OR OTHER DEALINGS IN
# THE SOFTWARE.
#++

require 'capybara'
require_relative 'exceptions'
require_relative 'modules/visitable'
require_relative 'utils/path_joiner'

module Gamera
  # This is a base class which implements common methods for page object
  # classes.
  #
  # You can use this to create a Ruby class which wraps a web page, providing
  # an API for automating elements or processes on the page
  #
  # @example Page Object class for registration page
  #   class NewRegistrationPage < Gamera::Page
  #     def initialize
  #       @url = 'http://example.com/registration/new'
  #       @url_matcher = /registration\/new/
  #     end
  #
  #     # page elements
  #     def name_field
  #       find_field('Name')
  #     end
  #
  #     def email_field
  #       find_field('Email Address')
  #     end
  #
  #     def password_field
  #       find_field('Password')
  #     end
  #
  #     def password_confirmation_field
  #       find_field('Confirm Password')
  #     end
  #
  #     def instructions
  #     def instructions
  #       find('#instructions')
  #     end
  #
  #     # page processes
  #     def save
  #       find_button('Save').click
  #     end
  #
  #     def register_user(name:, email:, password:)
  #       name_field.set(name)
  #       email_field.set(email)
  #       password_field.set(password)
  #       password_confirmation_field.set(password)
  #       save
  #     end
  #   end
  #
  #   # This could be used in a test or automation script, e.g.
  #   ...
  #   reg_page = NewRegistrationPage.new
  #   reg_page.visit
  #   reg_page.register_user(name: 'Laurence Peltier',
  #                          email: 'lpeltier@example.com',
  #                          password: 'super_secret')
  #   ...
  #
  # @example Page class for general Rails page with flash messages
  #   class RailsPage < Gamera::Page
  #     def flash_error_css
  #       'div.flash.error'
  #     end
  #
  #     def flash_notice_css
  #       'div.flash.notice'
  #     end
  #
  #     def flash_error
  #       find(flash_error_css)
  #     end
  #
  #     def flash_notice
  #       find(flash_notice_css)
  #     end
  #
  #     def has_flash_message?(message)
  #       has_css?(flash_notice_css, text: message)
  #     end
  #
  #     def has_flash_error?(error)
  #       has_css?(flash_error_css, text: error)
  #     end
  #
  #     def has_no_flash_error?
  #       has_no_css?(flash_error_css)
  #     end
  #
  #     def has_no_flash_message?
  #       has_no_css?(flash_notice_css)
  #     end
  #
  #     def has_submission_problems?
  #       has_flash_error?('There were problems with your submission')
  #     end
  #
  #     def fail_if_submission_problems
  #       fail(SubmissionProblemsError, flash_error.text) if has_submission_problems?
  #     end
  #   end
  class Page
    include Capybara::DSL
    include Visitable
    extend Forwardable

    attr_reader :url, :url_matcher

    def_delegator PathJoiner, :path_join, :path_join

    def initialize(url, url_matcher = nil)
      @url = url
<<<<<<< HEAD
      @url_matcher = url_matcher
    end

    # Open the page url in the browser specified in your Capybara configuration
    #
    # @param fail_on_redirect [Boolean] Whether to fail if the site redirects to a page that does not match the url_matcher regex
    # @raise [WrongPageVisited] if the site redirects to URL that doesn't match the url_matcher regex and fail_on_redirect is true
    def visit(fail_on_redirect = true)
      super(url)
      if fail_on_redirect
        raise WrongPageVisited, "Expected URL '#{url}', got '#{page.current_url}'" unless displayed?
      end
    end

    # Check to see if we eventually land on the right page
    #
    # @param wait_time_seconds [Integer] How long to wait for the correct page to load
    # @return [Boolean] true if the url loaded in the browser matches the url_matcher pattern
    # @raise [NoUrlMatcherForPage] if there's no url_matcher for this page
    def displayed?(wait_time_seconds = Capybara.default_wait_time)
      raise Gamera::NoUrlMatcherForPage if url_matcher.nil?
      start_time = Time.now
      loop do
        return true if page.current_url.chomp('/') =~ url_matcher
        break unless Time.now - start_time <= wait_time_seconds
        sleep(0.05)
      end
      false
    end

    # A method to wait for slow loading data on a page. Useful, for example,
    # when waiting on a page that shows the count of records loaded via a slow
    # web or import.
    #
    # @param retries [Integer] Number of times to reload the page before giving up
    # @param allowed_errors [Array] Array of errors that trigger a refresh, e.g.,  if an ExpectationNotMetError was raised during an acceptance test
    # @param block [Block] The block to execute after each refresh
    def with_refreshes(retries, allowed_errors = [RSpec::Expectations::ExpectationNotMetError])
      retries_left ||= retries
      visit
      yield(retries_left)
    rescue *allowed_errors => e
      retries_left -= 1
      retry if retries_left >= 0
      raise e
    end

    # This is a flag for tracking which page object classes don't cover all of
    # the elements and/or controls on the target web page.
    #
    # @return [Boolean] true unless everything's been captured in the page
    #   object class
    def sparse?
      false
    end

    # This is a utility method to clean up URLs formed by concatenation since we
    # sometimes ended up with "//" in the middle of URLs which broke the
    # url_matcher checks.
    #
    # @param elements [String] duck types
    # @return [String] of elements joined by single "/" characters.
    def path_join(*elements)
      "/#{elements.join('/')}".gsub(%r{//+}, '/')
    end
=======
      @url_matcher = url_matcher || /#{url}/
    end

>>>>>>> 35923fb0
  end
end<|MERGE_RESOLUTION|>--- conflicted
+++ resolved
@@ -142,76 +142,7 @@
 
     def initialize(url, url_matcher = nil)
       @url = url
-<<<<<<< HEAD
-      @url_matcher = url_matcher
-    end
-
-    # Open the page url in the browser specified in your Capybara configuration
-    #
-    # @param fail_on_redirect [Boolean] Whether to fail if the site redirects to a page that does not match the url_matcher regex
-    # @raise [WrongPageVisited] if the site redirects to URL that doesn't match the url_matcher regex and fail_on_redirect is true
-    def visit(fail_on_redirect = true)
-      super(url)
-      if fail_on_redirect
-        raise WrongPageVisited, "Expected URL '#{url}', got '#{page.current_url}'" unless displayed?
-      end
-    end
-
-    # Check to see if we eventually land on the right page
-    #
-    # @param wait_time_seconds [Integer] How long to wait for the correct page to load
-    # @return [Boolean] true if the url loaded in the browser matches the url_matcher pattern
-    # @raise [NoUrlMatcherForPage] if there's no url_matcher for this page
-    def displayed?(wait_time_seconds = Capybara.default_wait_time)
-      raise Gamera::NoUrlMatcherForPage if url_matcher.nil?
-      start_time = Time.now
-      loop do
-        return true if page.current_url.chomp('/') =~ url_matcher
-        break unless Time.now - start_time <= wait_time_seconds
-        sleep(0.05)
-      end
-      false
-    end
-
-    # A method to wait for slow loading data on a page. Useful, for example,
-    # when waiting on a page that shows the count of records loaded via a slow
-    # web or import.
-    #
-    # @param retries [Integer] Number of times to reload the page before giving up
-    # @param allowed_errors [Array] Array of errors that trigger a refresh, e.g.,  if an ExpectationNotMetError was raised during an acceptance test
-    # @param block [Block] The block to execute after each refresh
-    def with_refreshes(retries, allowed_errors = [RSpec::Expectations::ExpectationNotMetError])
-      retries_left ||= retries
-      visit
-      yield(retries_left)
-    rescue *allowed_errors => e
-      retries_left -= 1
-      retry if retries_left >= 0
-      raise e
-    end
-
-    # This is a flag for tracking which page object classes don't cover all of
-    # the elements and/or controls on the target web page.
-    #
-    # @return [Boolean] true unless everything's been captured in the page
-    #   object class
-    def sparse?
-      false
-    end
-
-    # This is a utility method to clean up URLs formed by concatenation since we
-    # sometimes ended up with "//" in the middle of URLs which broke the
-    # url_matcher checks.
-    #
-    # @param elements [String] duck types
-    # @return [String] of elements joined by single "/" characters.
-    def path_join(*elements)
-      "/#{elements.join('/')}".gsub(%r{//+}, '/')
-    end
-=======
       @url_matcher = url_matcher || /#{url}/
     end
-
->>>>>>> 35923fb0
   end
 end